/* @flow */

import type { TableId } from "./Table";
import type { FieldId, BaseType } from "./Field";
import type { SegmentId } from "./Segment";
import type { MetricId } from "./Metric";
import type { ParameterType } from "./Parameter";

export type ExpressionName = string;

export type StringLiteral = string;
export type NumericLiteral = number;
export type DatetimeLiteral = string;

export type Value = null | boolean | StringLiteral | NumericLiteral | DatetimeLiteral;
export type OrderableValue = NumericLiteral | DatetimeLiteral;

export type RelativeDatetimePeriod = "current" | "last" | "next" | number;
export type RelativeDatetimeUnit = "minute" | "hour" | "day" | "week" | "month" | "quarter" | "year";
export type DatetimeUnit = "default" | "minute" | "minute-of-hour" | "hour" | "hour-of-day" | "day" | "day-of-week" | "day-of-month" | "day-of-year" | "week" | "week-of-year" | "month" | "month-of-year" | "quarter" | "quarter-of-year" | "year";

export type TemplateTagId = string;
export type TemplateTagName = string;
export type TemplateTagType = "text" | "number" | "date" | "dimension";

export type TemplateTag = {
    id:           TemplateTagId,
    name:         TemplateTagName,
    display_name: string,
    type:         TemplateTagType,
    dimension?:   LocalFieldReference,
    widget_type?: ParameterType,
    required?:    boolean,
    default?:     string,
};

export type TemplateTags = { [key: TemplateTagName]: TemplateTag };

export type NativeQuery = {
    query: string,
    template_tags: TemplateTags
};

export type StructuredQuery = {
    source_table: ?TableId,
    aggregation?: AggregationClause,
    breakout?:    BreakoutClause,
    filter?:      FilterClause,
    order_by?:    OrderByClause,
    limit?:       LimitClause,
    expressions?: ExpressionClause,
    fields?:      FieldsClause,
};

export type AggregationClause =
    Aggregation | // @deprecated: aggregation clause is now an array
    Array<Aggregation>;

/**
 * An aggregation MBQL clause
 */
export type Aggregation =
    Rows | // @deprecated: implicit when there are no aggregations
    CountAgg |
    CountFieldAgg |
    AvgAgg |
    CumSumAgg |
    DistinctAgg |
    StdDevAgg |
    SumAgg |
    MinAgg |
    MaxAgg |
    MetricAgg;


/**
 * @deprecated: implicit when there are no aggregations
 */
type Rows           = ["rows"];

type CountAgg       = ["count"];

type CountFieldAgg  = ["count", ConcreteField];
type AvgAgg         = ["avg", ConcreteField];
type CumSumAgg      = ["cum_sum", ConcreteField];
type DistinctAgg    = ["distinct", ConcreteField];
type StdDevAgg      = ["stddev", ConcreteField];
type SumAgg         = ["sum", ConcreteField];
type MinAgg         = ["min", ConcreteField];
type MaxAgg         = ["max", ConcreteField];

// NOTE: currently the backend expects METRIC to be uppercase
type MetricAgg      = ["METRIC", MetricId];

export type BreakoutClause = Array<Breakout>;
export type Breakout =
    ConcreteField;

export type FilterClause = Filter;
export type Filter = FieldFilter | CompoundFilter | NotFilter | SegmentFilter;

export type CompoundFilter =
    AndFilter          |
    OrFilter;

export type FieldFilter =
    EqualityFilter     |
    ComparisonFilter   |
    BetweenFilter      |
    StringFilter       |
    NullFilter         |
    NotNullFilter      |
    InsideFilter       |
    TimeIntervalFilter;

export type AndFilter          = ["and", Filter, Filter];
export type OrFilter           = ["or", Filter, Filter];

export type NotFilter          = ["not", Filter];

export type EqualityFilter     = ["="|"!=", ConcreteField, Value];
export type ComparisonFilter   = ["<"|"<="|">="|">", ConcreteField, OrderableValue];
export type BetweenFilter      = ["between", ConcreteField, OrderableValue, OrderableValue];
export type StringFilter       = ["starts-with"|"contains"|"does-not-contain"|"ends-with", ConcreteField, StringLiteral];

export type NullFilter         = ["is-null", ConcreteField];
export type NotNullFilter      = ["not-null", ConcreteField];
export type InsideFilter       = ["inside", ConcreteField, ConcreteField, NumericLiteral, NumericLiteral, NumericLiteral, NumericLiteral];
export type TimeIntervalFilter = ["time-interval", ConcreteField, RelativeDatetimePeriod, RelativeDatetimeUnit];

// NOTE: currently the backend expects SEGMENT to be uppercase
export type SegmentFilter      = ["SEGMENT", SegmentId];

export type OrderByClause = Array<OrderBy>;
<<<<<<< HEAD
export type OrderBy = [Field, "descending"|"ascending"];
=======
export type OrderBy = [Field, "ascending"|"descending"|"asc"|"desc"];
>>>>>>> d4284742

export type LimitClause = number;

export type Field =
    ConcreteField |
    AggregateField;

export type ConcreteField =
    LocalFieldReference |
    ForeignFieldReference |
    ExpressionReference |
    DatetimeField;

export type LocalFieldReference =
    ["field-id", FieldId] |
    FieldId; // @deprecated: use ["field-id", FieldId]

export type ForeignFieldReference =
    ["fk->", FieldId, FieldId];

export type ExpressionReference =
    ["expression", ExpressionName];

export type FieldLiteral =
    ["field-literal", string, BaseType]; // ["field-literal", name, base-type]

export type DatetimeField =
    ["datetime-field", LocalFieldReference | ForeignFieldReference, DatetimeUnit] |
    ["datetime-field", LocalFieldReference | ForeignFieldReference, "as", DatetimeUnit]; // @deprecated: don't include the "as" element

export type AggregateField = ["aggregation", number];


export type ExpressionClause = {
    [key: ExpressionName]: Expression
};

export type Expression =
    [ExpressionOperator, ExpressionOperand, ExpressionOperand];

export type ExpressionOperator = "+" | "-" | "*" | "/";
export type ExpressionOperand = ConcreteField | NumericLiteral | Expression;

export type FieldsClause = Field[];<|MERGE_RESOLUTION|>--- conflicted
+++ resolved
@@ -132,11 +132,7 @@
 export type SegmentFilter      = ["SEGMENT", SegmentId];
 
 export type OrderByClause = Array<OrderBy>;
-<<<<<<< HEAD
 export type OrderBy = [Field, "descending"|"ascending"];
-=======
-export type OrderBy = [Field, "ascending"|"descending"|"asc"|"desc"];
->>>>>>> d4284742
 
 export type LimitClause = number;
 
