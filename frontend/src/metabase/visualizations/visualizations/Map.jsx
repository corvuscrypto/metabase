--- conflicted
+++ resolved
@@ -14,15 +14,9 @@
 
 import _ from "underscore";
 
-<<<<<<< HEAD
 const PIN_MAP_TYPES = new Set(["pin", "heat"]);
 
-export default class Map extends Component<*, VisualizationProps, *> {
-=======
 export default class Map extends Component {
-    props: VisualizationProps;
-
->>>>>>> 6c689ee4
     static uiName = "Map";
     static identifier = "map";
     static iconName = "pinmap";
