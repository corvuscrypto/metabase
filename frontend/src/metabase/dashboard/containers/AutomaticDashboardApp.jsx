--- conflicted
+++ resolved
@@ -12,12 +12,9 @@
 import DashboardData from "metabase/dashboard/hoc/DashboardData";
 import Parameters from "metabase/parameters/components/Parameters";
 
-<<<<<<< HEAD
 import { getMetadata } from "metabase/selectors/metadata";
+import { addUndo, createUndo } from "metabase/redux/undo";
 
-=======
-import { addUndo, createUndo } from "metabase/redux/undo";
->>>>>>> 33402b94
 import { DashboardApi } from "metabase/services";
 import * as Urls from "metabase/lib/urls";
 
