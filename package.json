{
  "name": "metabase",
  "private": true,
  "version": "0.0.0",
  "description": "Metabase Analytics Report Server",
  "repository": "https://github.com/metabase/metabase-init",
  "license": "private",
  "engines": {
    "node": "0.10.25"
  },
  "dependencies": {
    "ace-builds": "git://github.com/ajaxorg/ace-builds",
    "angular": "1.2.28",
    "angular-animate": "1.2.28",
    "angular-bootstrap": "0.12.0",
    "angular-cookie": "git://github.com/ivpusic/angular-cookie#v4.0.6",
    "angular-cookies": "1.2.28",
    "angular-gridster": "0.11.7",
    "angular-http-auth": "1.2.1",
    "angular-mocks": "1.2.28",
    "angular-readable-time": "git://github.com/wildlyinaccurate/angular-readable-time#0.1.1",
    "angular-resource": "1.2.28",
    "angular-route": "1.2.28",
    "angular-sanitize": "1.2.28",
    "angular-ui-ace": "0.2.3",
    "angular-xeditable": "git://github.com/vitalets/angular-xeditable#0.1.9",
    "angularytics": "0.3.0",
    "crossfilter": "1.3.11",
    "d3": "3.5.3",
    "d3-tip": "^0.6.7",
    "dc": "2.0.0-beta.1",
    "fixed-data-table": "0.2.0",
<<<<<<< HEAD
    "inflection": "^1.7.1",
=======
    "humanize-plus": "1.5.0",
>>>>>>> 15699d9c
    "jquery": "2.1.4",
    "moment": "2.9.0",
    "ng-sortable": "1.2.0",
    "ngreact": "0.1.5",
    "react": "0.12.2",
    "react-datepicker": "0.5.1",
    "react-onclickoutside": "0.2.4",
    "tether": "0.6.5",
    "underscore": "1.8.3"
  },
  "devDependencies": {
    "angular-mocks": "^1.2.28",
    "babel": "^5.4.7",
    "babel-core": "^5.4.7",
    "babel-eslint": "^3.1.14",
    "babel-loader": "^5.1.3",
    "css-loader": "^0.14.4",
    "cssnext-loader": "^1.0.1",
    "eslint": "^0.22.1",
    "eslint-loader": "^0.12.0",
    "eslint-plugin-react": "^2.5.0",
    "extract-text-webpack-plugin": "^0.8.1",
    "glob": "^5.0.10",
    "istanbul-instrumenter-loader": "^0.1.3",
    "jasmine-core": "^2.3.4",
    "karma": "^0.12.36",
    "karma-coverage": "^0.4.2",
    "karma-jasmine": "^0.3.5",
    "karma-webpack": "^1.5.1",
    "ng-annotate-webpack-plugin": "^0.1.2",
    "node-libs-browser": "^0.5.2",
    "protractor": "^2.1.0",
    "shelljs": "^0.2.6",
    "style-loader": "^0.12.3",
    "webpack": "^1.9.10",
    "webpack-postcss-tools": "^1.1.1"
  },
  "scripts": {
    "lint": "./node_modules/eslint/bin/eslint.js --ignore-pattern 'resources/frontend_client/app/dist/**/*' resources/frontend_client/app",
    "test": "./node_modules/karma/bin/karma start resources/frontend_client/test/karma.conf.js --single-run",
    "test-watch": "./node_modules/karma/bin/karma start resources/frontend_client/test/karma.conf.js --auto-watch",
    "test-e2e": "./node_modules/protractor/bin/webdriver-manager update && ./node_modules/protractor/bin/protractor resources/frontend_client/test/protractor-conf.js",
    "build": "./node_modules/webpack/bin/webpack.js",
    "build-watch": "./node_modules/webpack/bin/webpack.js --watch",
    "start": "lein ring server"
  }
}<|MERGE_RESOLUTION|>--- conflicted
+++ resolved
@@ -30,11 +30,7 @@
     "d3-tip": "^0.6.7",
     "dc": "2.0.0-beta.1",
     "fixed-data-table": "0.2.0",
-<<<<<<< HEAD
-    "inflection": "^1.7.1",
-=======
     "humanize-plus": "1.5.0",
->>>>>>> 15699d9c
     "jquery": "2.1.4",
     "moment": "2.9.0",
     "ng-sortable": "1.2.0",
