(ns metabase.models.card
<<<<<<< HEAD
  (:require [clojure.core.match :refer [match]]
            [korma.core :refer :all, :exclude [defentity update]]
            [medley.core :as m]
            [metabase.db :refer :all]
            (metabase.models [dependency :as dependency]
                             [interface :refer :all]
                             [revision :as revision]
                             [user :refer [User]])
            [metabase.query :as q]))
=======
  (:require [korma.core :as k]
            [medley.core :as m]
            [metabase.db :refer [cascade-delete]]
            (metabase.models [interface :as i]
                             [revision :as revision]
                             [user :refer [User]])
            [metabase.util :as u]))
>>>>>>> 9cd9a4bd

(def ^:const display-types
  "Valid values of `Card.display_type`."
  #{:area
    :bar
    :country
    :line
    :pie
    :pin_map
    :scalar
    :state
    :table
    :timeseries})

(i/defentity Card :report_card)

(defn- populate-query-fields [card]
  (let [{query :query, database-id :database, query-type :type} (:dataset_query card)
        table-id (or (:source_table query)  ; legacy (MBQL '95)
                     (:source-table query))
        defaults {:database_id database-id
                  :table_id    table-id
                  :query_type  (keyword query-type)}]
    (if query-type
      (merge defaults card)
      card)))

(defn- post-select [{:keys [creator_id] :as card}]
  (assoc card
         :creator         (delay (User creator_id))
         :dashboard_count (delay (-> (k/select @(ns-resolve 'metabase.models.dashboard-card 'DashboardCard)
                                               (k/aggregate (count :*) :dashboards)
                                               (k/where {:card_id (:id card)}))
                                     first
                                     :dashboards))))

(defn- pre-cascade-delete [{:keys [id]}]
  (cascade-delete 'PulseCard :card_id id)
  (cascade-delete 'Revision :model "Card" :model_id id)
  (cascade-delete 'DashboardCard :card_id id)
  (cascade-delete 'CardFavorite :card_id id))

(defn serialize-instance [_ _ instance]
  (->> (dissoc instance :created_at :updated_at)
       (into {})                                 ; if it's a record type like CardInstance we need to convert it to a regular map or filter-vals won't work
       (m/filter-vals (complement delay?))))

(extend (class Card)
  i/IEntity
  (merge i/IEntityDefaults
         {:hydration-keys     (constantly [:card])
          :types              (constantly {:display :keyword, :query_type :keyword, :dataset_query :json, :visualization_settings :json})
          :timestamped?       (constantly true)
          :can-read?          i/publicly-readable?
          :can-write?         i/publicly-writeable?
          :pre-update         populate-query-fields
          :pre-insert         populate-query-fields
          :post-select        post-select
          :pre-cascade-delete pre-cascade-delete})

  revision/IRevisioned
  {:serialize-instance serialize-instance
   :revert-to-revision revision/default-revert-to-revision
<<<<<<< HEAD
   :diff-map           revision/default-diff-map
   :diff-str           revision/default-diff-str})


;;; ## ---------------------------------------- DEPENDENCIES ----------------------------------------


(defn card-dependencies
  "Calculate any dependent objects for a given `Card`."
  [this id {:keys [dataset_query] :as instance}]
  (when (and dataset_query
             (= :query (keyword (:type dataset_query))))
    {:Metric  (q/extract-metric-ids (:query dataset_query))
     :Segment (q/extract-segment-ids (:query dataset_query))}))

(extend CardEntity
  dependency/IDependent
  {:dependencies card-dependencies})
=======
   :describe-diff      revision/default-describe-diff})


(u/require-dox-in-this-namespace)
>>>>>>> 9cd9a4bd
<|MERGE_RESOLUTION|>--- conflicted
+++ resolved
@@ -1,23 +1,14 @@
 (ns metabase.models.card
-<<<<<<< HEAD
   (:require [clojure.core.match :refer [match]]
-            [korma.core :refer :all, :exclude [defentity update]]
+            [korma.core :as k]
             [medley.core :as m]
-            [metabase.db :refer :all]
+            [metabase.db :as db]
             (metabase.models [dependency :as dependency]
-                             [interface :refer :all]
+                             [interface :as i]
                              [revision :as revision]
                              [user :refer [User]])
-            [metabase.query :as q]))
-=======
-  (:require [korma.core :as k]
-            [medley.core :as m]
-            [metabase.db :refer [cascade-delete]]
-            (metabase.models [interface :as i]
-                             [revision :as revision]
-                             [user :refer [User]])
+            [metabase.query :as q]
             [metabase.util :as u]))
->>>>>>> 9cd9a4bd
 
 (def ^:const display-types
   "Valid values of `Card.display_type`."
@@ -55,15 +46,31 @@
                                      :dashboards))))
 
 (defn- pre-cascade-delete [{:keys [id]}]
-  (cascade-delete 'PulseCard :card_id id)
-  (cascade-delete 'Revision :model "Card" :model_id id)
-  (cascade-delete 'DashboardCard :card_id id)
-  (cascade-delete 'CardFavorite :card_id id))
+  (db/cascade-delete 'PulseCard :card_id id)
+  (db/cascade-delete 'Revision :model "Card" :model_id id)
+  (db/cascade-delete 'DashboardCard :card_id id)
+  (db/cascade-delete 'CardFavorite :card_id id))
+
+
+;;; ## ---------------------------------------- REVISIONS ----------------------------------------
+
 
 (defn serialize-instance [_ _ instance]
   (->> (dissoc instance :created_at :updated_at)
        (into {})                                 ; if it's a record type like CardInstance we need to convert it to a regular map or filter-vals won't work
        (m/filter-vals (complement delay?))))
+
+
+;;; ## ---------------------------------------- DEPENDENCIES ----------------------------------------
+
+(defn card-dependencies
+  "Calculate any dependent objects for a given `Card`."
+  [this id {:keys [dataset_query] :as instance}]
+  (when (and dataset_query
+             (= :query (keyword (:type dataset_query))))
+    {:Metric  (q/extract-metric-ids (:query dataset_query))
+     :Segment (q/extract-segment-ids (:query dataset_query))}))
+
 
 (extend (class Card)
   i/IEntity
@@ -81,28 +88,11 @@
   revision/IRevisioned
   {:serialize-instance serialize-instance
    :revert-to-revision revision/default-revert-to-revision
-<<<<<<< HEAD
    :diff-map           revision/default-diff-map
-   :diff-str           revision/default-diff-str})
+   :diff-str           revision/default-diff-str}
+
+  dependency/IDependent
+  {:dependencies       card-dependencies})
 
 
-;;; ## ---------------------------------------- DEPENDENCIES ----------------------------------------
-
-
-(defn card-dependencies
-  "Calculate any dependent objects for a given `Card`."
-  [this id {:keys [dataset_query] :as instance}]
-  (when (and dataset_query
-             (= :query (keyword (:type dataset_query))))
-    {:Metric  (q/extract-metric-ids (:query dataset_query))
-     :Segment (q/extract-segment-ids (:query dataset_query))}))
-
-(extend CardEntity
-  dependency/IDependent
-  {:dependencies card-dependencies})
-=======
-   :describe-diff      revision/default-describe-diff})
-
-
-(u/require-dox-in-this-namespace)
->>>>>>> 9cd9a4bd
+(u/require-dox-in-this-namespace)