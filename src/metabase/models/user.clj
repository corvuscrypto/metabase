--- conflicted
+++ resolved
@@ -10,52 +10,6 @@
 
 ;; ## Enity + DB Multimethods
 
-<<<<<<< HEAD
-(defentity User
-  [(table :core_user)
-   (default-fields id email date_joined first_name last_name last_login is_superuser)
-   (hydration-keys author creator user)]
-
-  (pre-insert [_ {:keys [email password reset_token] :as user}]
-    (assert (u/is-email? email))
-    (assert (and (string? password)
-                 (not (s/blank? password))))
-    (assert (not (:password_salt user))
-      "Don't try to pass an encrypted password to (ins User). Password encryption is handled by pre-insert.")
-    (let [salt     (.toString (java.util.UUID/randomUUID))
-          defaults {:date_joined  (u/new-sql-timestamp)
-                    :last_login   nil
-                    :is_staff     true
-                    :is_active    true
-                    :is_superuser false}]
-      ;; always salt + encrypt the password before putting new User in the DB
-      ;; TODO - we should do password encryption in pre-update too instead of in the session code
-      (merge defaults user
-             {:password_salt salt
-              :password      (creds/hash-bcrypt (str salt password))}
-             (when reset_token
-               {:reset_token (creds/hash-bcrypt reset_token)}))))
-
-  (pre-update [_ {:keys [email reset_token] :as user}]
-    (when email
-      (assert (u/is-email? email)))
-    (cond-> user
-      reset_token (assoc :reset_token (creds/hash-bcrypt reset_token))))
-
-  (post-select [_ {:keys [first_name last_name], :as user}]
-    (cond-> user
-      (or first_name last_name) (assoc :common_name (str first_name " " last_name))))
-
-  (pre-cascade-delete [_ {:keys [id]}]
-    (cascade-delete 'Session :user_id id)
-    (cascade-delete 'Dashboard :creator_id id)
-    (cascade-delete 'Card :creator_id id)
-    (cascade-delete 'Pulse :creator_id id)
-    (cascade-delete 'Activity :user_id id)
-    (cascade-delete 'ViewLog :user_id id)
-    (cascade-delete 'Segment :creator_id id)
-    (cascade-delete 'Metric :creator_id id)))
-=======
 (i/defentity User :core_user)
 
 (defn- pre-insert [{:keys [email password reset_token] :as user}]
@@ -94,7 +48,9 @@
   (cascade-delete 'Card :creator_id id)
   (cascade-delete 'Pulse :creator_id id)
   (cascade-delete 'Activity :user_id id)
-  (cascade-delete 'ViewLog :user_id id))
+  (cascade-delete 'ViewLog :user_id id)
+  (cascade-delete 'Segment :creator_id id)
+  (cascade-delete 'Metric :creator_id id))
 
 (extend (class User)
   i/IEntity
@@ -105,7 +61,6 @@
           :pre-update         pre-update
           :post-select        post-select
           :pre-cascade-delete pre-cascade-delete}))
->>>>>>> 9cd9a4bd
 
 
 ;; ## Related Functions
