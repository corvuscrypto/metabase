--- conflicted
+++ resolved
@@ -231,11 +231,7 @@
 ;; we'll also pass a simple checksum and have the frontend pass it back to us.  See the QP `results-metadata`
 ;; middleware namespace for more details
 
-<<<<<<< HEAD
-(s/defn ^:always-validate result-metadata-for-query :- results-metadata/ResultsMetadata
-=======
-(s/defn ^:private result-metadata-for-query :- results-metadata/ResultsMetadata
->>>>>>> 3be5e950
+(s/defn result-metadata-for-query :- results-metadata/ResultsMetadata
   "Fetch the results metadata for a QUERY by running the query and seeing what the QP gives us in return.
    This is obviously a bit wasteful so hopefully we can avoid having to do this."
   [query]
