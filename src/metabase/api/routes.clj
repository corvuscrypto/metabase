(ns metabase.api.routes
  (:require [compojure.core :refer [context defroutes]]
            [compojure.route :as route]
            (metabase.api [annotation :as annotation]
                          [card :as card]
                          [dash :as dash]
<<<<<<< HEAD
                          [datasource :as datasource]
                          [emailreport :as emailreport]
=======
>>>>>>> f75cb7c6
                          [org :as org]
                          [qs :as qs]
                          [query :as query]
                          [result :as result]
                          [search :as search]
                          [session :as session]
                          [user :as user])
            (metabase.api.meta [dataset :as dataset]
                               [db :as db]
                               [field :as field]
                               [table :as table])))

;; placeholder until we actually define real API routes
(defroutes routes
  ;; call /api/test to see this
  (context "/annotation"   [] annotation/routes)
  (context "/card"         [] card/routes)
  (context "/dash"         [] dash/routes)
<<<<<<< HEAD
  (context "/datasource"   [] datasource/routes)
  (context "/emailreport"  [] emailreport/routes)
=======
>>>>>>> f75cb7c6
  (context "/meta/dataset" [] dataset/routes)
  (context "/meta/db"      [] db/routes)
  (context "/meta/field"   [] field/routes)
  (context "/meta/table"   [] table/routes)
  (context "/org"          [] org/routes)
  (context "/qs"           [] qs/routes)
  (context "/query"        [] query/routes)
  (context "/result"       [] result/routes)
  (context "/search"       [] search/routes)
  (context "/session"      [] session/routes)
  (context "/user"         [] user/routes)
  (route/not-found (fn [{:keys [request-method uri]}]
                        {:status 404
                         :body (str (.toUpperCase (name request-method)) " " uri " is not yet implemented.")})))<|MERGE_RESOLUTION|>--- conflicted
+++ resolved
@@ -4,11 +4,7 @@
             (metabase.api [annotation :as annotation]
                           [card :as card]
                           [dash :as dash]
-<<<<<<< HEAD
-                          [datasource :as datasource]
                           [emailreport :as emailreport]
-=======
->>>>>>> f75cb7c6
                           [org :as org]
                           [qs :as qs]
                           [query :as query]
@@ -27,11 +23,7 @@
   (context "/annotation"   [] annotation/routes)
   (context "/card"         [] card/routes)
   (context "/dash"         [] dash/routes)
-<<<<<<< HEAD
-  (context "/datasource"   [] datasource/routes)
   (context "/emailreport"  [] emailreport/routes)
-=======
->>>>>>> f75cb7c6
   (context "/meta/dataset" [] dataset/routes)
   (context "/meta/db"      [] db/routes)
   (context "/meta/field"   [] field/routes)
