(ns metabase.api.field
  (:require [compojure.core :refer [GET PUT POST]]
            [medley.core :as m]
            [metabase.api.common :refer :all]
            [metabase.db :refer :all]
            [metabase.db.metadata-queries :as metadata]
            (metabase.models [hydrate :refer [hydrate]]
                             [field :refer [Field] :as field]
                             [field-values :refer [FieldValues create-field-values-if-needed field-should-have-field-values?]])))

(defannotation FieldSpecialType
  "Param must be a valid `Field` special type."
  [symb value :nillable]
  (checkp-contains? field/special-types symb (keyword value)))

(defannotation FieldVisibilityType
  "Param must be a valid `Field` visibility type."
  [symb value :nillable]
  (checkp-contains? field/visibility-types symb (keyword value)))

(defannotation FieldType
  "Param must be a valid `Field` base type."
  [symb value :nillable]
  (checkp-contains? field/field-types symb (keyword value)))

(defendpoint GET "/:id"
  "Get `Field` with ID."
  [id]
  (->404 (Field id)
         read-check
         (hydrate [:table :db])))

(defendpoint PUT "/:id"
  "Update `Field` with ID."
<<<<<<< HEAD
  [id :as {{:keys [special_type visibility_type fk_target_field_id description display_name], :as body} :body}]
=======
  [id :as {{:keys [special_type visibility_type description display_name], :as body} :body}]
>>>>>>> 3073be7a
  {special_type    FieldSpecialType
   visibility_type FieldVisibilityType
   display_name    NonEmptyString}
  (let-404 [field (Field id)]
    (write-check field)
<<<<<<< HEAD
    (let [special_type       (or special_type (:special_type field))
          visibility_type    (or visibility_type (:visibility_type field))
          fk_target_field_id (when (= :fk special_type)
                               ;; only let target field be set for :fk type fields,
                               ;; and if it's not in the payload then leave the current value
                               (if (contains? body :fk_target_field_id)
                                 fk_target_field_id
                                 (:fk_target_field_id field)))]
=======
    (let [special_type    (if (contains? body :special_type) special_type (:special_type field))
          visibility_type (or visibility_type (:visibility_type field))]
>>>>>>> 3073be7a
      (check-400 (field/valid-metadata? (:base_type field) (:field_type field) special_type visibility_type))
      ;; validate that fk_target_field_id is a valid Field within the same database as our field
      (when fk_target_field_id
        (checkp (exists? Field :id fk_target_field_id) :fk_target_field_id "Invalid target field"))
      ;; update the Field.  start with keys that may be set to NULL then conditionally add other keys if they have values
      (check-500 (m/mapply upd Field id (merge {:description        description
                                                :special_type       special_type
                                                :visibility_type    visibility_type
                                                :fk_target_field_id fk_target_field_id}
                                               (when display_name {:display_name display_name}))))
      (Field id))))

(defendpoint GET "/:id/summary"
  "Get the count and distinct count of `Field` with ID."
  [id]
  (let-404 [field (Field id)]
    (read-check field)
    [[:count     (metadata/field-count field)]
     [:distincts (metadata/field-distinct-count field)]]))


(defendpoint GET "/:id/values"
  "If `Field`'s special type is `category`/`city`/`state`/`country`, or its base type is `BooleanField`, return
   all distinct values of the field, and a map of human-readable values defined by the user."
  [id]
  (let-404 [field (Field id)]
    (read-check field)
    (if-not (field-should-have-field-values? field)
      {:values {} :human_readable_values {}}
      (create-field-values-if-needed field))))


(defendpoint POST "/:id/value_map_update"
  "Update the human-readable values for a `Field` whose special type is `category`/`city`/`state`/`country`
   or whose base type is `BooleanField`."
  [id :as {{:keys [values_map]} :body}]
  {values_map [Required Dict]}
  (let-404 [field (Field id)]
    (write-check field)
    (check (field-should-have-field-values? field)
      [400 "You can only update the mapped values of a Field whose 'special_type' is 'category'/'city'/'state'/'country' or whose 'base_type' is 'BooleanField'."])
    (if-let [field-values-id (sel :one :id FieldValues :field_id id)]
      (check-500 (upd FieldValues field-values-id
                   :human_readable_values values_map))
      (create-field-values-if-needed field values_map)))
  {:status :success})


(define-routes)<|MERGE_RESOLUTION|>--- conflicted
+++ resolved
@@ -32,18 +32,13 @@
 
 (defendpoint PUT "/:id"
   "Update `Field` with ID."
-<<<<<<< HEAD
   [id :as {{:keys [special_type visibility_type fk_target_field_id description display_name], :as body} :body}]
-=======
-  [id :as {{:keys [special_type visibility_type description display_name], :as body} :body}]
->>>>>>> 3073be7a
   {special_type    FieldSpecialType
    visibility_type FieldVisibilityType
    display_name    NonEmptyString}
   (let-404 [field (Field id)]
     (write-check field)
-<<<<<<< HEAD
-    (let [special_type       (or special_type (:special_type field))
+    (let [special_type       (if (contains? body :special_type) special_type (:special_type field))
           visibility_type    (or visibility_type (:visibility_type field))
           fk_target_field_id (when (= :fk special_type)
                                ;; only let target field be set for :fk type fields,
@@ -51,10 +46,6 @@
                                (if (contains? body :fk_target_field_id)
                                  fk_target_field_id
                                  (:fk_target_field_id field)))]
-=======
-    (let [special_type    (if (contains? body :special_type) special_type (:special_type field))
-          visibility_type (or visibility_type (:visibility_type field))]
->>>>>>> 3073be7a
       (check-400 (field/valid-metadata? (:base_type field) (:field_type field) special_type visibility_type))
       ;; validate that fk_target_field_id is a valid Field within the same database as our field
       (when fk_target_field_id
