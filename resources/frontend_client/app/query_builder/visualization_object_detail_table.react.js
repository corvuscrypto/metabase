--- conflicted
+++ resolved
@@ -114,18 +114,6 @@
                 }
             }
 
-<<<<<<< HEAD
-            return (
-                <li className="block mb1 py2 border-bottom text-dark cursor-pointer text-brand-hover">
-                    <div className="cursor-pointer flex align-center" key={fk.id} onClick={component.clickedForeignKey.bind(null, fk)}>
-                        <div>
-                            <h2>{referenceCount}</h2>
-                            <h4>{relationName}</h4>
-                        </div>
-                        <span className="UserNick flex-align-right">
-                            <Icon name='chevronright' width="12px" height="12px" />
-                        </span>
-=======
             var fkReference;
             if (fkClickable) {
                 fkReference = (
@@ -137,13 +125,12 @@
                 fkReference = (
                     <div key={fk.id}>
                         {fkCount} {relationName} <span className="UserNick"><Icon name='chevronright' width="12px" height="12px" /></span>
->>>>>>> 6dc10812
                     </div>
                 );
             }
 
             return (
-                <li className="block mb1 lg-mb2 border-bottom">
+                <li className="block mb1 py2 border-bottom text-dark cursor-pointer text-brand-hover">
                     {fkReference}
                 </li>
             )
